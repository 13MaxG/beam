--- conflicted
+++ resolved
@@ -30,11 +30,7 @@
 /**
  * Test Flink runner.
  */
-<<<<<<< HEAD
-public class TestFlinkRunner extends PipelineRunner<FlinkRunnerResult> {
-=======
 public class TestFlinkRunner extends PipelineRunner<PipelineResult> {
->>>>>>> f2fe1ae4
 
   private FlinkRunner delegate;
 
@@ -66,13 +62,7 @@
   @Override
   public PipelineResult run(Pipeline pipeline) {
     try {
-<<<<<<< HEAD
-      FlinkRunnerResult result = delegate.run(pipeline);
-
-      return result;
-=======
       return delegate.run(pipeline);
->>>>>>> f2fe1ae4
     } catch (Throwable e) {
       // Special case hack to pull out assertion errors from PAssert; instead there should
       // probably be a better story along the lines of UserCodeException.
