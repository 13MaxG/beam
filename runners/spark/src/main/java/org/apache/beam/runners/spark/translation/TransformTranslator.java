--- conflicted
+++ resolved
@@ -769,11 +769,7 @@
                 && windowFn instanceof GlobalWindows)) {
           context.setOutputRDD(transform, inRDD);
         } else {
-<<<<<<< HEAD
-          DoFn<T, T> addWindowsDoFn = new AssignWindowsDoFn<>(windowFn);
-=======
           OldDoFn<T, T> addWindowsDoFn = new AssignWindowsDoFn<>(windowFn);
->>>>>>> c584b37b
           DoFnFunction<T, T> dofn =
               new DoFnFunction<>(addWindowsDoFn, context.getRuntimeContext(), null);
           context.setOutputRDD(transform, inRDD.mapPartitions(dofn));
