--- conflicted
+++ resolved
@@ -48,12 +48,8 @@
     runs-on: [self-hosted, ubuntu-20.04, main]
     env:
       EVENT_NAME: ${{ github.event_name }}
-<<<<<<< HEAD
+      # Keep in sync with py_version matrix value below - if changed, change that as well.
       PY_VERSIONS_FULL: "cp39-* cp310-* cp311-* cp312-*"
-=======
-      # Keep in sync with py_version matrix value below - if changed, change that as well.
-      PY_VERSIONS_FULL: "cp38-* cp39-* cp310-* cp311-* cp312-*"
->>>>>>> 9c0a9503
     outputs:
       gcp-variables-set: ${{ steps.check_gcp_variables.outputs.gcp-variables-set }}
       py-versions-full: ${{ steps.set-py-versions.outputs.py-versions-full }}
